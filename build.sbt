/*
 * Licensed to the Apache Software Foundation (ASF) under one or more
 * contributor license agreements.  See the NOTICE file distributed with
 * this work for additional information regarding copyright ownership.
 * The ASF licenses this file to You under the Apache License, Version 2.0
 * (the "License"); you may not use this file except in compliance with
 * the License.  You may obtain a copy of the License at
 *
 *      https://www.apache.org/licenses/LICENSE-2.0
 *
 * Unless required by applicable law or agreed to in writing, software
 * distributed under the License is distributed on an "AS IS" BASIS,
 * WITHOUT WARRANTIES OR CONDITIONS OF ANY KIND, either express or implied.
 * See the License for the specific language governing permissions and
 * limitations under the License.
 */

/*
   _________            ______________
   __  ____/_______________  __ \__  /_____ _____  __
   _  /    _  __ \_  ___/_  /_/ /_  /_  __ `/_  / / /
   / /___  / /_/ /(__  )_  ____/_  / / /_/ /_  /_/ /
   \____/  \____//____/ /_/     /_/  \__,_/ _\__, /
                                            /____/

          2D ASCII GAME ENGINE FOR SCALA3
            (C) 2021 Rowan Games, Inc.
               All rights reserved.
*/

val cosPlayVer = "0.9.4"

val scalaMajVer = "3"
val scalaMinVer = "3.0"
val log4jVer = "2.20.0"
val scalaLoggingVer = "3.9.5"
val scalaParColVer = "1.0.4"
val commonsLang3Ver = "3.13.0"
val commonsMath3Ver = "3.6.1"
val commonsTextVer = "1.10.0"
val commonsIoVer = "2.14.0"
val commonsCollectionsVer = "4.4"
val scalaTestVer = "3.2.17"
val scalaReflectVer = "1.2.3"
val junitVer = "5.10.0"
val openjfxVer = "18"
val ikonliVer = "12.3.1"
<<<<<<< HEAD
val flatlafVer = "3.2"
val miglayoutVer = "11.2"
=======
val flatlafVer = "3.2.2"
val miglayoutVer = "11.1"
>>>>>>> 0c372c91
val jlineVer = "3.23.0"
val jnaVer = "5.13.0"
val mixPanelVer = "1.5.2"
val audioFileVer = "2.4.2"
val jansiVer = "2.4.1"
val antlrVer = "4.13.1"

ThisBuild / scalaVersion := s"$scalaMajVer.$scalaMinVer"
ThisBuild / version := cosPlayVer
ThisBuild / organization := "org.cosplay"
ThisBuild / organizationName := "Rowan Games, Inc."
ThisBuild / description := "2D ASCII Game Engine for Scala3."
ThisBuild / licenses := List("Apache-2.0" -> url("https://github.com/sbt/sbt/blob/develop/LICENSE"))
ThisBuild / homepage := Some(url("https://cosplayengine.com"))
ThisBuild / scmInfo := Some(ScmInfo(url("https://github.com/nivanov/cosplay"), "scm:git@github.com:nivanov/cosplay.git"))
ThisBuild / developers ++= List(
    "nivanov" -> "Nikita Ivanov",
    "vlad94568" -> "Vlad Ivanov",
    "leo94582" -> "Leo Ivanov"
).map {
    case (username, fullName) => Developer(username, fullName, s"@$username", url(s"https://github.com/$username"))
}

lazy val cosplay = (project in file("modules/cosplay"))
    .settings(
        name := "CosPlay",
        // NOTE:
        // -----
        // This (enabling forking) will force CosPlay to use terminal emulator and will not work in the same
        // terminal console as SBT itself. If forking is disabled, then CosPlay will try to run in the same
        // console as SBT and will fail due to JLine native libraries loading semantics (SBT also uses JLine).
        //
        // If you want to run a built-in game or example in the terminal console use supplied maven build
        // 'modules/cosplay/pom.xml'. For example, to run built-in 'Pong' game (maven profile 'pong') in the
        // terimanl console run the following command from the project root directory:
        //
        // $ mvn clean package
        // $ mvn -f modules/cosplay -P pong exec:java
        //
        // See 'modules/cosplay/pom.xml' for all available profiles to run.
        fork := true,
        // Scaladoc config.
        Compile / doc / scalacOptions ++= Seq(
            "-project-footer", "(C) 2023 Rowan Games, Inc.",
            "-project-version", cosPlayVer,
            "-siteroot", ".",
            "-skip-by-regex:org.cosplay.impl",
            "-skip-by-regex:org.cosplay.examples",
            "-skip-by-regex:org.cosplay.games",
            "-doc-root-content", "scaladoc/docroot.md",
            "-source-links:github://nivanov/cosplay/master",
            "-social-links:github::https://github.com/nivanov/cosplay"
        ),
        // Dependencies.
        libraryDependencies += "org.apache.commons"         % "commons-math3"                   % commonsMath3Ver,
        libraryDependencies += "org.apache.commons"         % "commons-lang3"                   % commonsLang3Ver,
        libraryDependencies += "commons-io"                 % "commons-io"                      % commonsIoVer,
        libraryDependencies += "org.apache.commons"         % "commons-text"                    % commonsTextVer,
        libraryDependencies += "org.apache.commons"         % "commons-collections4"            % commonsCollectionsVer,
        libraryDependencies += "org.apache.logging.log4j"   % "log4j-core"                      % log4jVer,
        libraryDependencies += "org.apache.logging.log4j"   % "log4j-api"                       % log4jVer,
        libraryDependencies += "com.miglayout"              % "miglayout-swing"                 % miglayoutVer,
        libraryDependencies += "org.kordamp.ikonli"         % "ikonli-swing"                    % ikonliVer,
        libraryDependencies += "org.kordamp.ikonli"         % "ikonli-lineawesome-pack"         % ikonliVer,
        libraryDependencies += "com.formdev"                % "flatlaf-intellij-themes"          % flatlafVer,
        libraryDependencies += "com.formdev"                % "flatlaf"                          % flatlafVer,
        libraryDependencies += "org.openjfx"                % "javafx-media"                    % openjfxVer,
        libraryDependencies += "com.typesafe.scala-logging" % s"scala-logging_$scalaMajVer"     % scalaLoggingVer,
        libraryDependencies += "org.jline"                  % "jline-terminal"                  % jlineVer,
        libraryDependencies += "org.fusesource.jansi"       % "jansi"                           % jansiVer,
        libraryDependencies += "net.java.dev.jna"           % "jna"                             % jnaVer,
        libraryDependencies += "com.mixpanel"               % "mixpanel-java"                   % mixPanelVer,
        libraryDependencies += "de.sciss"                   % "audiofile_3"                      % audioFileVer,
        libraryDependencies += "co.blocke"                  %% "scala-reflection"                % scalaReflectVer,
        libraryDependencies += "org.scala-lang.modules"     %% "scala-parallel-collections"     % scalaParColVer,
        libraryDependencies += "org.antlr"                  % "antlr4"                          % antlrVer,

        // Test scope.
        libraryDependencies += "org.scalatest"              %% s"scalatest"                     % scalaTestVer % Test,
        libraryDependencies += "org.junit.jupiter"          % s"junit-jupiter-engine"           % junitVer % Test
    )<|MERGE_RESOLUTION|>--- conflicted
+++ resolved
@@ -45,13 +45,8 @@
 val junitVer = "5.10.0"
 val openjfxVer = "18"
 val ikonliVer = "12.3.1"
-<<<<<<< HEAD
-val flatlafVer = "3.2"
 val miglayoutVer = "11.2"
-=======
 val flatlafVer = "3.2.2"
-val miglayoutVer = "11.1"
->>>>>>> 0c372c91
 val jlineVer = "3.23.0"
 val jnaVer = "5.13.0"
 val mixPanelVer = "1.5.2"
