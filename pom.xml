--- conflicted
+++ resolved
@@ -114,13 +114,8 @@
         <commons.math.ver>3.6.1</commons.math.ver>
         <commons.text.ver>1.9</commons.text.ver>
         <scala3.reflect.ver>1.1.4</scala3.reflect.ver>
-<<<<<<< HEAD
-        <junit.ver>5.8.2</junit.ver>
         <scalatest.ver>3.2.13</scalatest.ver>
-=======
         <junit.ver>5.9.0</junit.ver>
-        <scalatest.ver>3.2.12</scalatest.ver>
->>>>>>> ad6c408a
         <openjfx.ver>17.0.2</openjfx.ver>
         <ikonli.ver>12.3.1</ikonli.ver>
         <flatlaf.ver>2.4</flatlaf.ver>
