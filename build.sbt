--- conflicted
+++ resolved
@@ -40,13 +40,8 @@
 val commonsTextVer = "1.10.0"
 val commonsCollectionsVer = "4.4"
 val scalaReflectVer = "1.2.0"
-<<<<<<< HEAD
-val scalaTestVer = "3.2.14"
+val scalaTestVer = "3.2.15"
 val junitVer = "5.9.2"
-=======
-val scalaTestVer = "3.2.15"
-val junitVer = "5.9.1"
->>>>>>> 47fecac7
 val openjfxVer = "17.0.2"
 val ikonliVer = "12.3.1"
 val flatlafVer = "3.0"
