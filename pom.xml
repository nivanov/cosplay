--- conflicted
+++ resolved
@@ -115,13 +115,8 @@
         <commons.text.ver>1.10.0</commons.text.ver>
         <commons.collections.ver>4.4</commons.collections.ver>
         <scala3.reflect.ver>1.2.0</scala3.reflect.ver>
-<<<<<<< HEAD
-        <scalatest.ver>3.2.14</scalatest.ver>
+        <scalatest.ver>3.2.15</scalatest.ver>
         <junit.ver>5.9.2</junit.ver>
-=======
-        <scalatest.ver>3.2.15</scalatest.ver>
-        <junit.ver>5.9.1</junit.ver>
->>>>>>> 47fecac7
         <openjfx.ver>17.0.2</openjfx.ver>
         <ikonli.ver>12.3.1</ikonli.ver>
         <flatlaf.ver>3.0</flatlaf.ver>
