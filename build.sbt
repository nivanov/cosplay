/*
 * Licensed to the Apache Software Foundation (ASF) under one or more
 * contributor license agreements.  See the NOTICE file distributed with
 * this work for additional information regarding copyright ownership.
 * The ASF licenses this file to You under the Apache License, Version 2.0
 * (the "License"); you may not use this file except in compliance with
 * the License.  You may obtain a copy of the License at
 *
 *      https://www.apache.org/licenses/LICENSE-2.0
 *
 * Unless required by applicable law or agreed to in writing, software
 * distributed under the License is distributed on an "AS IS" BASIS,
 * WITHOUT WARRANTIES OR CONDITIONS OF ANY KIND, either express or implied.
 * See the License for the specific language governing permissions and
 * limitations under the License.
 */

/*
   _________            ______________
   __  ____/_______________  __ \__  /_____ _____  __
   _  /    _  __ \_  ___/_  /_/ /_  /_  __ `/_  / / /
   / /___  / /_/ /(__  )_  ____/_  / / /_/ /_  /_/ /
   \____/  \____//____/ /_/     /_/  \__,_/ _\__, /
                                            /____/

          2D ASCII GAME ENGINE FOR SCALA3
            (C) 2021 Rowan Games, Inc.
               ALl rights reserved.
*/

val cosPlayVer = "0.1.1"

val scalaMajVer = "3"
val scalaMinVer = "1.0"
val log4jVer = "2.17.1"
val scalaLoggingVer = "3.9.4"
val scalaParColVer = "1.0.3"
val scalaParColVer = "1.0.4"
val commonsLang3Ver = "3.12.0"
val commonsMath3Ver = "3.6.1"
val scalaReflectVer = "1.1.4"
val junitVer = "5.8.2"
val scalaTestVer = "3.2.11"
val openjfxVer = "15.0.1"
<<<<<<< HEAD
val flatlafVer = "1.6.5"
val ikonliVer = "12.2.0"
=======
val flatlafVer = "1.6.1"
val ikonliVer = "12.3.0"
>>>>>>> 56c50231
val miglayoutVer = "11.0"

ThisBuild / scalaVersion := s"$scalaMajVer.$scalaMinVer"
ThisBuild / organization := "org.cosplay"
ThisBuild / organizationName := "Rowan Games, Inc."
ThisBuild / description := "2D ASCII Game Engine for Scala3."
ThisBuild / licenses := List("Apache-2.0" -> url("https://github.com/sbt/sbt/blob/develop/LICENSE"))
ThisBuild / homepage := Some(url("https://github.com/nivanov/cosplay"))
ThisBuild / scmInfo := Some(ScmInfo(url("https://github.com/nivanov/cosplay"), "scm:git@github.com:nivanov/cosplay.git"))
ThisBuild / developers ++= List(
    "nivanov" -> "Nikita Ivanov",
    "vlad94568" -> "Vlad Ivanov"
).map {
    case (username, fullName) => Developer(username, fullName, s"@$username", url(s"https://github.com/$username"))
}

lazy val cosplay = (project in file("modules/cosplay"))
    .settings(
        name := "CosPlay",
        Compile / doc / scalacOptions ++= Seq(
            "-project-footer", "(C) 2021 Rowan Games, Inc.",
            "-project-version", cosPlayVer,
            "-siteroot", ".",
            "-skip-by-id:org.cosplay.impl",
            "-skip-by-id:org.cosplay.impl.emuterm",
            "-skip-by-id:org.cosplay.impl.jlineterm",
            "-skip-by-id:org.cosplay.impl.guilog",
            "-doc-root-content", "scaladoc/docroot.md",
            "-source-links:github://nivanov/cosplay/master",
            "-social-links:github::https://github.com/nivanov/cosplay"
        ),
        libraryDependencies += "org.apache.commons" % "commons-math3" % s"$commonsMath3Ver",
        libraryDependencies += "org.apache.commons" % "commons-lang3" % s"$commonsLang3Ver",
        libraryDependencies += "org.apache.logging.log4j" % "log4j-core" % s"$log4jVer",
        libraryDependencies += "org.apache.logging.log4j" % "log4j-api" % s"$log4jVer",
        libraryDependencies += "com.miglayout" % "miglayout-swing" % s"$miglayoutVer",
        libraryDependencies += "org.kordamp.ikonli" % "ikonli-swing" % s"$ikonliVer",
        libraryDependencies += "org.kordamp.ikonli" % "ikonli-lineawesome-pack" % s"$ikonliVer",
        libraryDependencies += "com.formdev" % "flatlaf-intellij-themes" % s"$flatlafVer",
        libraryDependencies += "com.formdev" % "flatlaf" % s"$flatlafVer",
        libraryDependencies += "org.openjfx" % "javafx-media" % s"$openjfxVer",
        libraryDependencies += "co.blocke" %% s"scala-reflection" % s"$scalaReflectVer",
        libraryDependencies += "com.typesafe.scala-logging" % s"scala-logging_$scalaMajVer" % s"$scalaLoggingVer",
        libraryDependencies += "org.jline" % s"jline-terminal" % s"$jlineVer",
        libraryDependencies += "org.scala-lang.modules" %% s"scala-parallel-collections" % s"$scalaParColVer",

        // Test scope.
        libraryDependencies += "org.scalatest" %% s"scalatest" % s"$scalaTestVer" % Test,
        libraryDependencies += "org.junit.jupiter" % s"junit-jupiter-engine" % s"$junitVer" % Test
    )

<|MERGE_RESOLUTION|>--- conflicted
+++ resolved
@@ -42,13 +42,8 @@
 val junitVer = "5.8.2"
 val scalaTestVer = "3.2.11"
 val openjfxVer = "15.0.1"
-<<<<<<< HEAD
 val flatlafVer = "1.6.5"
-val ikonliVer = "12.2.0"
-=======
-val flatlafVer = "1.6.1"
 val ikonliVer = "12.3.0"
->>>>>>> 56c50231
 val miglayoutVer = "11.0"
 
 ThisBuild / scalaVersion := s"$scalaMajVer.$scalaMinVer"
