--- conflicted
+++ resolved
@@ -129,11 +129,7 @@
         <jna.ver>5.13.0</jna.ver>
         <mixpanel.ver>1.5.1</mixpanel.ver>
         <org.antlr4.ver>4.11.1</org.antlr4.ver>
-<<<<<<< HEAD
-        <de.sciss.ver>2.4.0</de.sciss.ver>
-=======
         <de.sciss.audiofile.ver>2.4.2</de.sciss.audiofile.ver>
->>>>>>> 05bc6cbd
 
         <gpg.keyname>2908C5A9</gpg.keyname>
 
