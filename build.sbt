/*
 * Licensed to the Apache Software Foundation (ASF) under one or more
 * contributor license agreements.  See the NOTICE file distributed with
 * this work for additional information regarding copyright ownership.
 * The ASF licenses this file to You under the Apache License, Version 2.0
 * (the "License"); you may not use this file except in compliance with
 * the License.  You may obtain a copy of the License at
 *
 *      https://www.apache.org/licenses/LICENSE-2.0
 *
 * Unless required by applicable law or agreed to in writing, software
 * distributed under the License is distributed on an "AS IS" BASIS,
 * WITHOUT WARRANTIES OR CONDITIONS OF ANY KIND, either express or implied.
 * See the License for the specific language governing permissions and
 * limitations under the License.
 */

/*
   _________            ______________
   __  ____/_______________  __ \__  /_____ _____  __
   _  /    _  __ \_  ___/_  /_/ /_  /_  __ `/_  / / /
   / /___  / /_/ /(__  )_  ____/_  / / /_/ /_  /_/ /
   \____/  \____//____/ /_/     /_/  \__,_/ _\__, /
                                            /____/

          2D ASCII GAME ENGINE FOR SCALA3
            (C) 2021 Rowan Games, Inc.
               ALl rights reserved.
*/

val cosPlayVer = "0.7.2"

val scalaMajVer = "3"
val scalaMinVer = "1.3"
val log4jVer = "2.18.0"
val scalaLoggingVer = "3.9.5"
val scalaParColVer = "1.0.4"
val commonsLang3Ver = "3.12.0"
val commonsMath3Ver = "3.6.1"
val commonsTextVer = "1.9"
val scalaReflectVer = "1.1.4"
<<<<<<< HEAD
val junitVer = "5.8.2"
val scalaTestVer = "3.2.13"
=======
val junitVer = "5.9.0"
val scalaTestVer = "3.2.12"
>>>>>>> ad6c408a
val openjfxVer = "17.0.2"
val ikonliVer = "12.3.1"
val flatlafVer = "2.4"
val miglayoutVer = "11.0"
val jlineVer = "3.21.0"
val jnaVer = "5.10.0"
val mixPanelVer = "1.5.1"
val antlr4Ver = "4.10.1"

ThisBuild / scalaVersion := s"$scalaMajVer.$scalaMinVer"
ThisBuild / version := cosPlayVer
ThisBuild / organization := "org.cosplay"
ThisBuild / organizationName := "Rowan Games, Inc."
ThisBuild / description := "2D ASCII Game Engine for Scala3."
ThisBuild / licenses := List("Apache-2.0" -> url("https://github.com/sbt/sbt/blob/develop/LICENSE"))
ThisBuild / homepage := Some(url("https://cosplayengine.com"))
ThisBuild / scmInfo := Some(ScmInfo(url("https://github.com/nivanov/cosplay"), "scm:git@github.com:nivanov/cosplay.git"))
ThisBuild / developers ++= List(
    "nivanov" -> "Nikita Ivanov",
    "vlad94568" -> "Vlad Ivanov",
    "leo94582" → "Leo Ivanov"
).map {
    case (username, fullName) => Developer(username, fullName, s"@$username", url(s"https://github.com/$username"))
}

lazy val cosplay = (project in file("modules/cosplay"))
    .settings(
        name := "CosPlay",
        version := cosPlayVer,

        // Scaladoc config.
        Compile / doc / scalacOptions ++= Seq(
            "-project-footer", "(C) 2021 Rowan Games, Inc.",
            "-project-version", cosPlayVer,
            "-siteroot", ".",
            "-skip-by-regex:org.cosplay.impl",
            "-skip-by-regex:org.cosplay.examples",
            "-skip-by-regex:org.cosplay.games",
            "-doc-root-content", "scaladoc/docroot.md",
            "-source-links:github://nivanov/cosplay/master",
            "-social-links:github::https://github.com/nivanov/cosplay"
        ),
        // JVM options for Java 17+.
        javaOptions += "--add-opens",
        javaOptions += "javafx.graphics/com.sun.javafx.application=ALL-UNNAMED",

        // Dependencies.
        libraryDependencies += "org.apache.commons" % "commons-math3" % commonsMath3Ver,
        libraryDependencies += "org.apache.commons" % "commons-lang3" % commonsLang3Ver,
        libraryDependencies += "org.apache.commons" % "commons-text" % commonsTextVer,
        libraryDependencies += "org.apache.logging.log4j" % "log4j-core" % log4jVer,
        libraryDependencies += "org.apache.logging.log4j" % "log4j-api" % log4jVer,
        libraryDependencies += "com.miglayout" % "miglayout-swing" % miglayoutVer,
        libraryDependencies += "org.kordamp.ikonli" % "ikonli-swing" % ikonliVer,
        libraryDependencies += "org.kordamp.ikonli" % "ikonli-lineawesome-pack" % ikonliVer,
        libraryDependencies += "com.formdev" % "flatlaf-intellij-themes" % flatlafVer,
        libraryDependencies += "com.formdev" % "flatlaf" % flatlafVer,
        libraryDependencies += "org.openjfx" % "javafx-media" % openjfxVer,
        libraryDependencies += "co.blocke" %% s"scala-reflection" % scalaReflectVer,
        libraryDependencies += "com.typesafe.scala-logging" % s"scala-logging_$scalaMajVer" % scalaLoggingVer,
        libraryDependencies += "org.jline" % "jline-terminal" % s"$jlineVer",
        libraryDependencies += "net.java.dev.jna" % "jna" % s"$jnaVer",
        libraryDependencies += "org.scala-lang.modules" %% "scala-parallel-collections" % scalaParColVer,
        libraryDependencies += "com.mixpanel" % "mixpanel-java" % mixPanelVer,
        libraryDependencies += "org.antlr" % "antlr4-runtime" % antlr4Ver,

        // Test scope.
        libraryDependencies += "org.scalatest" %% s"scalatest" % s"$scalaTestVer" % Test,
        libraryDependencies += "org.junit.jupiter" % s"junit-jupiter-engine" % s"$junitVer" % Test
    )

<|MERGE_RESOLUTION|>--- conflicted
+++ resolved
@@ -39,13 +39,8 @@
 val commonsMath3Ver = "3.6.1"
 val commonsTextVer = "1.9"
 val scalaReflectVer = "1.1.4"
-<<<<<<< HEAD
-val junitVer = "5.8.2"
 val scalaTestVer = "3.2.13"
-=======
 val junitVer = "5.9.0"
-val scalaTestVer = "3.2.12"
->>>>>>> ad6c408a
 val openjfxVer = "17.0.2"
 val ikonliVer = "12.3.1"
 val flatlafVer = "2.4"
