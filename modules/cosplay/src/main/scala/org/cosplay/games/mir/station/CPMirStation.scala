--- conflicted
+++ resolved
@@ -121,13 +121,8 @@
                 CPMirModuleDevice(null /* TODO */ , "aps")
             )
         )
-<<<<<<< HEAD
-        val arr = mutable.ArrayBuffer.empty
+        val arr = mutable.ArrayBuffer.empty[CPMirCrewMember]
         for _ <- 0 until NPC_CNT + 1 do
-=======
-        val arr = mutable.ArrayBuffer.empty[CPMirCrewMember]
-        for i <- 0 until NPC_CNT + 1 do
->>>>>>> 36f716b3
             var found = false
             while !found do
                 val crewman = CPMirCrewMember.newPlayer
