--- conflicted
+++ resolved
@@ -40,13 +40,8 @@
 val commonsTextVer = "1.10.0"
 val commonsIoVer = "2.13.0"
 val commonsCollectionsVer = "4.4"
-<<<<<<< HEAD
-val scalaReflectVer = "1.2.0"
 val scalaTestVer = "3.2.17"
-=======
 val scalaReflectVer = "1.2.2"
-val scalaTestVer = "3.2.16"
->>>>>>> 7fd56a52
 val junitVer = "5.10.0"
 val openjfxVer = "18"
 val ikonliVer = "12.3.1"
