/*
 * Licensed to the Apache Software Foundation (ASF) under one or more
 * contributor license agreements.  See the NOTICE file distributed with
 * this work for additional information regarding copyright ownership.
 * The ASF licenses this file to You under the Apache License, Version 2.0
 * (the "License"); you may not use this file except in compliance with
 * the License.  You may obtain a copy of the License at
 *
 *      https://www.apache.org/licenses/LICENSE-2.0
 *
 * Unless required by applicable law or agreed to in writing, software
 * distributed under the License is distributed on an "AS IS" BASIS,
 * WITHOUT WARRANTIES OR CONDITIONS OF ANY KIND, either express or implied.
 * See the License for the specific language governing permissions and
 * limitations under the License.
 */

/*
   _________            ______________
   __  ____/_______________  __ \__  /_____ _____  __
   _  /    _  __ \_  ___/_  /_/ /_  /_  __ `/_  / / /
   / /___  / /_/ /(__  )_  ____/_  / / /_/ /_  /_/ /
   \____/  \____//____/ /_/     /_/  \__,_/ _\__, /
                                            /____/

          2D ASCII GAME ENGINE FOR SCALA3
            (C) 2021 Rowan Games, Inc.
               All rights reserved.
*/

<<<<<<< HEAD
val cosPlayVer = "0.7.4"
=======
val cosPlayVer = "0.7.5"
>>>>>>> 6f6b05fb

val scalaMajVer = "3"
val scalaMinVer = "1.3"
val log4jVer = "2.19.0"
val scalaLoggingVer = "3.9.5"
val scalaParColVer = "1.0.4"
val commonsLang3Ver = "3.12.0"
val commonsMath3Ver = "3.6.1"
val commonsTextVer = "1.10.0"
val commonsIoVer = "2.11.0"
val commonsCollectionsVer = "4.4"
val scalaReflectVer = "1.2.0"
val scalaTestVer = "3.2.14"
val junitVer = "5.9.1"
val openjfxVer = "17.0.2"
val ikonliVer = "12.3.1"
val flatlafVer = "2.6"
val miglayoutVer = "11.0"
val jlineVer = "3.21.0"
val jnaVer = "5.10.0"
val mixPanelVer = "1.5.1"
val antlr4Ver = "4.11.1"
var audioFileVer = "2.4.0"

ThisBuild / scalaVersion := s"$scalaMajVer.$scalaMinVer"
ThisBuild / version := cosPlayVer
ThisBuild / organization := "org.cosplay"
ThisBuild / organizationName := "Rowan Games, Inc."
ThisBuild / description := "2D ASCII Game Engine for Scala3."
ThisBuild / licenses := List("Apache-2.0" -> url("https://github.com/sbt/sbt/blob/develop/LICENSE"))
ThisBuild / homepage := Some(url("https://cosplayengine.com"))
ThisBuild / scmInfo := Some(ScmInfo(url("https://github.com/nivanov/cosplay"), "scm:git@github.com:nivanov/cosplay.git"))
ThisBuild / developers ++= List(
    "nivanov" -> "Nikita Ivanov",
    "vlad94568" -> "Vlad Ivanov",
    "leo94582" -> "Leo Ivanov"
).map {
    case (username, fullName) => Developer(username, fullName, s"@$username", url(s"https://github.com/$username"))
}

lazy val cosplay = (project in file("modules/cosplay"))
    .settings(
        name := "CosPlay",
        version := cosPlayVer,

        // Scaladoc config.
        Compile / doc / scalacOptions ++= Seq(
            "-project-footer", "(C) 2022 Rowan Games, Inc.",
            "-project-version", cosPlayVer,
            "-siteroot", ".",
            "-skip-by-regex:org.cosplay.impl",
            "-skip-by-regex:org.cosplay.examples",
            "-skip-by-regex:org.cosplay.games",
            "-doc-root-content", "scaladoc/docroot.md",
            "-source-links:github://nivanov/cosplay/master",
            "-social-links:github::https://github.com/nivanov/cosplay"
        ),
        // JVM options for Java 17+.
        javaOptions += "--add-opens",
        javaOptions += "javafx.graphics/com.sun.javafx.application=ALL-UNNAMED",

        // Dependencies.
        libraryDependencies += "org.apache.commons" % "commons-math3" % commonsMath3Ver,
        libraryDependencies += "org.apache.commons" % "commons-lang3" % commonsLang3Ver,
        libraryDependencies += "commons-io" % "commons-io" % commonsIoVer,
        libraryDependencies += "org.apache.commons" % "commons-text" % commonsTextVer,
        libraryDependencies += "org.apache.commons" % "commons-collections4" % commonsCollectionsVer,
        libraryDependencies += "org.apache.logging.log4j" % "log4j-core" % log4jVer,
        libraryDependencies += "org.apache.logging.log4j" % "log4j-api" % log4jVer,
        libraryDependencies += "com.miglayout" % "miglayout-swing" % miglayoutVer,
        libraryDependencies += "org.kordamp.ikonli" % "ikonli-swing" % ikonliVer,
        libraryDependencies += "org.kordamp.ikonli" % "ikonli-lineawesome-pack" % ikonliVer,
        libraryDependencies += "com.formdev" % "flatlaf-intellij-themes" % flatlafVer,
        libraryDependencies += "com.formdev" % "flatlaf" % flatlafVer,
        libraryDependencies += "org.openjfx" % "javafx-media" % openjfxVer,
        libraryDependencies += "co.blocke" %% s"scala-reflection" % scalaReflectVer,
        libraryDependencies += "com.typesafe.scala-logging" % s"scala-logging_$scalaMajVer" % scalaLoggingVer,
        libraryDependencies += "org.jline" % "jline-terminal" % s"$jlineVer",
        libraryDependencies += "net.java.dev.jna" % "jna" % s"$jnaVer",
        libraryDependencies += "org.scala-lang.modules" %% "scala-parallel-collections" % scalaParColVer,
        libraryDependencies += "com.mixpanel" % "mixpanel-java" % mixPanelVer,
        libraryDependencies += "org.antlr" % "antlr4-runtime" % antlr4Ver,
        libraryDependencies += "de.sciss" %% "audiofile_3" % audioFileVer,

        // Test scope.
        libraryDependencies += "org.scalatest" %% s"scalatest" % s"$scalaTestVer" % Test,
        libraryDependencies += "org.junit.jupiter" % s"junit-jupiter-engine" % s"$junitVer" % Test
    )

<|MERGE_RESOLUTION|>--- conflicted
+++ resolved
@@ -28,11 +28,7 @@
                All rights reserved.
 */
 
-<<<<<<< HEAD
-val cosPlayVer = "0.7.4"
-=======
 val cosPlayVer = "0.7.5"
->>>>>>> 6f6b05fb
 
 val scalaMajVer = "3"
 val scalaMinVer = "1.3"
