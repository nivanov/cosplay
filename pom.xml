--- conflicted
+++ resolved
@@ -102,13 +102,8 @@
         <junit.ver>5.8.2</junit.ver>
         <scalatest.ver>3.2.11</scalatest.ver>
         <openjfx.ver>17.0.0.1</openjfx.ver>
-<<<<<<< HEAD
         <flatlaf.ver>1.6.5</flatlaf.ver>
-        <ikonli.ver>12.2.0</ikonli.ver>
-=======
-        <flatlaf.ver>1.6.1</flatlaf.ver>
         <ikonli.ver>12.3.0</ikonli.ver>
->>>>>>> 56c50231
         <miglayout.ver>11.0</miglayout.ver>
         <sonatype.staging.ver>1.6.8</sonatype.staging.ver>
         <maven.gpg.plugin.ver>3.0.1</maven.gpg.plugin.ver>
