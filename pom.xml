<?xml version="1.0" encoding="UTF-8"?>

<!--
 Licensed to the Apache Software Foundation (ASF) under one or more
 contributor license agreements.  See the NOTICE file distributed with
 this work for additional information regarding copyright ownership.
 The ASF licenses this file to You under the Apache License, Version 2.0
 (the "License"); you may not use this file except in compliance with
 the License.  You may obtain a copy of the License at

    http://www.apache.org/licenses/LICENSE-2.0

 Unless required by applicable law or agreed to in writing, software
 distributed under the License is distributed on an "AS IS" BASIS,
 WITHOUT WARRANTIES OR CONDITIONS OF ANY KIND, either express or implied.
 See the License for the specific language governing permissions and
 limitations under the License.
-->

<project xmlns="http://maven.apache.org/POM/4.0.0" xmlns:xsi="http://www.w3.org/2001/XMLSchema-instance"
    xsi:schemaLocation="http://maven.apache.org/POM/4.0.0 http://maven.apache.org/xsd/maven-4.0.0.xsd">
    <modelVersion>4.0.0</modelVersion>

    <name>CosPlay Parent</name>
    <groupId>org.cosplayengine</groupId>
    <artifactId>cosplay-parent</artifactId>
    <version>0.6.6</version>
    <packaging>pom</packaging>
    <description>An open-source 2D ASCII game engine for Scala3</description>
    <url>https://github.com/nivanov/cosplay</url>

    <developers>
        <developer>
            <id>nivanov</id>
            <name>Nikita Ivanov</name>
            <roles>
                <role>dev</role>
            </roles>
        </developer>
        <developer>
            <id>vlad94568</id>
            <name>Vlad Ivanov</name>
            <roles>
                <role>dev</role>
            </roles>
        </developer>
        <developer>
            <id>leo94582</id>
            <name>Leo Ivanov</name>
            <roles>
                <role>dev</role>
            </roles>
        </developer>
    </developers>

    <licenses>
        <license>
            <name>Apache License, Version 2.0</name>
            <url>https://www.apache.org/licenses/LICENSE-2.0.txt</url>
            <distribution>repo</distribution>
            <comments>A business-friendly OSS license</comments>
        </license>
    </licenses>

    <modules>
        <module>modules/cosplay</module>
    </modules>

    <scm>
        <url>https://github.com/nivanov/cosplay.git</url>
    </scm>

    <distributionManagement>
        <snapshotRepository>
            <id>ossrh</id>
            <url>https://s01.oss.sonatype.org/content/repositories/snapshots</url>
        </snapshotRepository>
        <repository>
            <id>ossrh</id>
            <url>https://s01.oss.sonatype.org/service/local/staging/deploy/maven2/</url>
        </repository>
    </distributionManagement>

    <properties>
        <project.build.sourceEncoding>UTF-8</project.build.sourceEncoding>
        <maven.compiler.source>1.7</maven.compiler.source>
        <maven.compiler.target>1.7</maven.compiler.target>

        <!-- Major Java/Scala version. -->
        <scala.major.ver>3</scala.major.ver>
        <scala3.ver>${scala.major.ver}.1.2</scala3.ver>
        <scala2.ver>2.13.8</scala2.ver>
        <java.ver>11</java.ver>

        <maven.build.timestamp.format>yyyy-MM-dd-HH-mm</maven.build.timestamp.format>
        <timestamp>${maven.build.timestamp}</timestamp>

        <!-- Versions. -->
        <scala.plugin.ver>4.5.3</scala.plugin.ver>
        <log4j.ver>2.17.1</log4j.ver>
        <scala.logging.ver>3.9.4</scala.logging.ver>
        <scala.par.colections>1.0.4</scala.par.colections>
        <scalatest.ver>3.2.12</scalatest.ver>
        <maven.jar.plugin.ver>3.2.0</maven.jar.plugin.ver>
        <maven.compiler.plugin.ver>3.8.0</maven.compiler.plugin.ver>
        <maven.enforcer.plugin.ver>1.4.1</maven.enforcer.plugin.ver>
        <maven.surefire.plugin.ver>2.22.1</maven.surefire.plugin.ver>
        <maven.shade.plugin.ver>3.2.1</maven.shade.plugin.ver>
        <maven.install.plugin.ver>2.5.2</maven.install.plugin.ver>
        <maven.source.plugin.ver>3.0.1</maven.source.plugin.ver>
        <maven.clean.plugin.ver>3.1.0</maven.clean.plugin.ver>
        <jline.ver>3.21.0</jline.ver>
        <commons.lang3.ver>3.12.0</commons.lang3.ver>
        <commons.math.ver>3.6.1</commons.math.ver>
        <scala3.reflect.ver>1.1.4</scala3.reflect.ver>
        <junit.ver>5.8.2</junit.ver>
        <scalatest.ver>3.2.12</scalatest.ver>
        <openjfx.ver>17.0.0.1</openjfx.ver>
<<<<<<< HEAD
        <flatlaf.ver>1.6.5</flatlaf.ver>
        <ikonli.ver>12.3.1</ikonli.ver>
=======
        <flatlaf.ver>2.2</flatlaf.ver>
        <ikonli.ver>12.3.0</ikonli.ver>
>>>>>>> 7fdae562
        <miglayout.ver>11.0</miglayout.ver>
        <sonatype.staging.ver>1.6.8</sonatype.staging.ver>
        <maven.gpg.plugin.ver>3.0.1</maven.gpg.plugin.ver>
        <maven.javadoc.plugin.ver>3.3.1</maven.javadoc.plugin.ver>
        <exec.maven.ver>3.0.0</exec.maven.ver>
        <jna.ver>5.11.0</jna.ver>

        <gpg.keyname>2908C5A9</gpg.keyname>

        <!-- JAR with all dependencies. -->
        <cosplay.all.deps.jar>${project.artifactId}-${project.version}-all-deps.jar</cosplay.all.deps.jar>
    </properties>

    <dependencyManagement>
        <dependencies>
            <dependency>
                <groupId>net.java.dev.jna</groupId>
                <artifactId>jna</artifactId>
                <version>${jna.ver}</version>
            </dependency>

            <dependency>
                <groupId>org.apache.commons</groupId>
                <artifactId>commons-math3</artifactId>
                <version>${commons.math.ver}</version>
            </dependency>

            <dependency>
                <groupId>org.apache.logging.log4j</groupId>
                <artifactId>log4j-core</artifactId>
                <version>${log4j.ver}</version>
            </dependency>

            <dependency>
                <groupId>org.apache.logging.log4j</groupId>
                <artifactId>log4j-api</artifactId>
                <version>${log4j.ver}</version>
            </dependency>

            <dependency>
                <groupId>com.miglayout</groupId>
                <artifactId>miglayout-swing</artifactId>
                <version>${miglayout.ver}</version>
            </dependency>

            <dependency>
                <groupId>com.formdev</groupId>
                <artifactId>flatlaf</artifactId>
                <version>${flatlaf.ver}</version>
            </dependency>

            <dependency>
                <groupId>org.codehaus.mojo</groupId>
                <artifactId>exec-maven-plugin</artifactId>
                <version>${exec.maven.ver}</version>
            </dependency>

            <dependency>
                <groupId>org.kordamp.ikonli</groupId>
                <artifactId>ikonli-swing</artifactId>
                <version>${ikonli.ver}</version>
            </dependency>

            <dependency>
                <groupId>org.kordamp.ikonli</groupId>
                <artifactId>ikonli-lineawesome-pack</artifactId>
                <version>${ikonli.ver}</version>
            </dependency>

            <dependency>
                <groupId>com.formdev</groupId>
                <artifactId>flatlaf-intellij-themes</artifactId>
                <version>${flatlaf.ver}</version>
            </dependency>

            <dependency>
                <groupId>org.openjfx</groupId>
                <artifactId>javafx-media</artifactId>
                <version>${openjfx.ver}</version>
            </dependency>

            <dependency>
                <groupId>org.apache.commons</groupId>
                <artifactId>commons-lang3</artifactId>
                <version>${commons.lang3.ver}</version>
            </dependency>

            <dependency>
                <groupId>co.blocke</groupId>
                <artifactId>scala-reflection_${scala.major.ver}</artifactId>
                <version>${scala3.reflect.ver}</version>
            </dependency>

            <!--
                Scala3 dependencies.
                ===================
            -->

            <dependency>
                <groupId>org.scala-lang</groupId>
                <artifactId>scala3-library_${scala.major.ver}</artifactId>
                <version>${scala3.ver}</version>
            </dependency>

            <dependency>
                <groupId>org.scala-lang</groupId>
                <artifactId>scala-library</artifactId>
                <version>${scala2.ver}</version>
            </dependency>

            <dependency>
                <groupId>org.scala-lang.modules</groupId>
                <artifactId>scala-parallel-collections_${scala.major.ver}</artifactId>
                <version>${scala.par.colections}</version>
            </dependency>

            <dependency>
                <groupId>com.typesafe.scala-logging</groupId>
                <artifactId>scala-logging_${scala.major.ver}</artifactId>
                <version>${scala.logging.ver}</version>
            </dependency>

            <!--
             JLine dependencies.
             ==================
            -->

            <dependency>
                <groupId>org.jline</groupId>
                <artifactId>jline-terminal</artifactId>
                <version>${jline.ver}</version>
            </dependency>

            <!--
                Test scope.
                ===========
            -->

            <dependency>
                <groupId>org.scalatest</groupId>
                <artifactId>scalatest_${scala.major.ver}</artifactId>
                <version>${scalatest.ver}</version>
                <scope>test</scope>
            </dependency>

            <dependency>
                <groupId>org.junit.jupiter</groupId>
                <artifactId>junit-jupiter-engine</artifactId>
                <version>${junit.ver}</version>
                <scope>test</scope>
            </dependency>

            <dependency>
                <groupId>org.apache.maven.plugins</groupId>
                <artifactId>maven-jar-plugin</artifactId>
                <version>${maven.jar.plugin.ver}</version>
            </dependency>
        </dependencies>
    </dependencyManagement>

    <profiles>
        <profile>
            <id>release</id>
            <build>
                <plugins>
                    <plugin>
                        <groupId>org.apache.maven.plugins</groupId>
                        <artifactId>maven-gpg-plugin</artifactId>
                        <version>${maven.gpg.plugin.ver}</version>
                        <executions>
                            <execution>
                                <id>sign-artifacts</id>
                                <phase>verify</phase>
                                <goals>
                                    <goal>sign</goal>
                                </goals>
                                <configuration>
                                    <keyname>${gpg.keyname}</keyname>
                                    <passphraseServerId>${gpg.keyname}</passphraseServerId>
                                </configuration>
                            </execution>
                        </executions>
                    </plugin>

                    <plugin>
                        <groupId>org.sonatype.plugins</groupId>
                        <artifactId>nexus-staging-maven-plugin</artifactId>
                        <version>${sonatype.staging.ver}</version>
                        <extensions>true</extensions>
                        <configuration>
                            <serverId>ossrh</serverId>
                            <nexusUrl>https://s01.oss.sonatype.org/</nexusUrl>
                            <autoReleaseAfterClose>true</autoReleaseAfterClose>
                        </configuration>
                    </plugin>

                    <plugin>
                        <groupId>org.apache.maven.plugins</groupId>
                        <artifactId>maven-javadoc-plugin</artifactId>
                        <version>${maven.javadoc.plugin.ver}</version>
                        <executions>
                            <execution>
                                <id>attach-javadocs</id>
                                <goals>
                                    <goal>jar</goal>
                                </goals>
                            </execution>
                        </executions>
                    </plugin>
                </plugins>
            </build>
        </profile>
    </profiles>

    <build>
        <plugins>
            <plugin>
                <groupId>net.alchim31.maven</groupId>
                <artifactId>scala-maven-plugin</artifactId>
                <version>${scala.plugin.ver}</version>
                <configuration>
                    <jvmArgs>
                        <jvmArg>-Xms512m</jvmArg>
                        <jvmArg>-Xmx4096m</jvmArg>
                        <jvmArg>-Xss2048k</jvmArg>
                    </jvmArgs>
                    <args>
                        <arg>-unchecked</arg>
                        <arg>-deprecation</arg>
                        <arg>-feature</arg>
                    </args>
                    <scalaCompatVersion>3</scalaCompatVersion>
                    <source>${java.ver}</source>
                    <target>${java.ver}</target>
                </configuration>
                <executions>
                    <execution>
                        <id>scala-compile-first</id>
                        <phase>process-resources</phase>
                        <goals>
                            <goal>add-source</goal>
                            <goal>compile</goal>
                        </goals>
                    </execution>
                    <execution>
                        <id>scala-test-compile</id>
                        <phase>process-test-resources</phase>
                        <goals>
                            <goal>testCompile</goal>
                        </goals>
                    </execution>
                </executions>
            </plugin>

            <plugin>
                <groupId>org.apache.maven.plugins</groupId>
                <artifactId>maven-compiler-plugin</artifactId>
                <version>${maven.compiler.plugin.ver}</version>
                <configuration>
                    <source>${java.ver}</source>
                    <target>${java.ver}</target>
                </configuration>
            </plugin>

            <plugin>
                <groupId>org.apache.maven.plugins</groupId>
                <artifactId>maven-source-plugin</artifactId>
                <version>${maven.source.plugin.ver}</version>
                <executions>
                    <execution>
                        <id>attach-sources</id>
                        <goals>
                            <goal>jar-no-fork</goal>
                        </goals>
                    </execution>
                </executions>
            </plugin>

            <plugin>
                <groupId>org.codehaus.mojo</groupId>
                <artifactId>exec-maven-plugin</artifactId>
                <version>${exec.maven.ver}</version>
                <configuration>
                    <skip>true</skip>
                    <executable>java</executable>
                </configuration>
            </plugin>
        </plugins>
    </build>
</project><|MERGE_RESOLUTION|>--- conflicted
+++ resolved
@@ -116,13 +116,8 @@
         <junit.ver>5.8.2</junit.ver>
         <scalatest.ver>3.2.12</scalatest.ver>
         <openjfx.ver>17.0.0.1</openjfx.ver>
-<<<<<<< HEAD
-        <flatlaf.ver>1.6.5</flatlaf.ver>
         <ikonli.ver>12.3.1</ikonli.ver>
-=======
         <flatlaf.ver>2.2</flatlaf.ver>
-        <ikonli.ver>12.3.0</ikonli.ver>
->>>>>>> 7fdae562
         <miglayout.ver>11.0</miglayout.ver>
         <sonatype.staging.ver>1.6.8</sonatype.staging.ver>
         <maven.gpg.plugin.ver>3.0.1</maven.gpg.plugin.ver>
