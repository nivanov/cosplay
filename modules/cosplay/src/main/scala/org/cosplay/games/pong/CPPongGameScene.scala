/*
 * Licensed to the Apache Software Foundation (ASF) under one or more
 * contributor license agreements.  See the NOTICE file distributed with
 * this work for additional information regarding copyright ownership.
 * The ASF licenses this file to You under the Apache License, Version 2.0
 * (the "License"); you may not use this file except in compliance with
 * the License.  You may obtain a copy of the License at
 *
 *      https://www.apache.org/licenses/LICENSE-2.0
 *
 * Unless required by applicable law or agreed to in writing, software
 * distributed under the License is distributed on an "AS IS" BASIS,
 * WITHOUT WARRANTIES OR CONDITIONS OF ANY KIND, either express or implied.
 * See the License for the specific language governing permissions and
 * limitations under the License.
 */

package org.cosplay.games.pong

import org.cosplay.CPColor.*
import org.cosplay.*
import org.cosplay.CPArrayImage.*
import prefabs.shaders.*
import org.cosplay.CPFIGLetFont.*
import org.cosplay.CPCanvas.*
import org.cosplay.CPDim.*
import CPPixel.*
import CPKeyboardKey.*
import prefabs.images.*
import prefabs.scenes.*
import scala.util.*


/*
   _________            ______________
   __  ____/_______________  __ \__  /_____ _____  __
   _  /    _  __ \_  ___/_  /_/ /_  /_  __ `/_  / / /
   / /___  / /_/ /(__  )_  ____/_  / / /_/ /_  /_/ /
   \____/  \____//____/ /_/     /_/  \__,_/ _\__, /
                                            /____/

          2D ASCII JVM GAME ENGINE FOR SCALA3
              (C) 2021 Rowan Games, Inc.
                ALl rights reserved.
*/

/**
  * Pong main scene.
  */
object CPPongGameScene extends CPScene("game", None, bgPx):
    private var playerScore = 0
    private var enemyScore = 0
    private var playerPosY = 30f
    private var enemyPosY = 30f
    private var ballX = 25f
    private var ballY = 20f
    private val paddleSpeed = 0.7f
<<<<<<< HEAD
    private var ballAngle = Random.between(30, 60)
    private val ballSpeed = 1.5f
    private var startGame = false
=======
    private var ballAngle = Random.between(91, 179)
    private val ballSpeed = 1f
>>>>>>> 69e689d2

    private val ballImg = CPArrayImage(
        prepSeq(
            """
              |  _
              | (_)
            """
        ),
        (ch, _, _) => ch&C_DARK_GOLDEN_ROD
    ).trimBg()

    def mkPaddleImage(c: CPColor): CPImage =
        CPArrayImage(
            prepSeq(
                """
                  |X
                  |X
                  |X
                  |X
                  |X
                """
            ),
            (ch, _, _) => ' '&&(C_BLACK, c)
        )

    private val playerImg = mkPaddleImage(C_AQUA)
    private val enemyImg = mkPaddleImage(C_GREEN_YELLOW)

    private final val ballW = ballImg.getWidth
    private final val ballH = ballImg.getHeight

    private def mkScoreImage(score: Int): CPImage = FIG_BIG.render(score.toString, C_WHITE).trimBg()

<<<<<<< HEAD
    private val serveImg = CPArrayImage(
        prepSeq(
            """
              |Serve Ball
              | [SPACE]
                """),
        (ch, _, _) => ch match
            case c if c.isLetter => c&C_STEEL_BLUE1
            case '|' | '.' | '`' | '-' | '\'' => ch&C_LIME
            case _ => ch.toUpper&C_DARK_ORANGE
    ).trimBg()

    private val playerScoreSpr = new CPImageSprite("playerScoreSpr", 0, 0, 0, mkScore(0), shaders = Seq(CPFadeInShader(true, 1500, bgPx))):
=======
    private val playerScoreSpr = new CPImageSprite("pss", 0, 0, 0, mkScoreImage(0)):
>>>>>>> 69e689d2
        override def update(ctx: CPSceneObjectContext): Unit =
            setX((ctx.getCanvas.dim.w - getImage.getWidth) / 4)

    private val enemyScoreSpr = new CPImageSprite("ess", 0, 0, 0, mkScoreImage(0)):
        override def update(ctx: CPSceneObjectContext): Unit =
            val canv = ctx.getCanvas
            setX((canv.dim.w - getImage.getWidth) - ((canv.dim.w / 4) - 1))

<<<<<<< HEAD
    private val serveSpr = new CPImageSprite("serveSpr", 0, 0, 6, serveImg, false):
        override def update(ctx: CPSceneObjectContext): Unit =
            val canv = ctx.getCanvas
            setX((canv.dim.w - getImage.getWidth) / 2)
            setY((canv.dim.y - getImage.getHeight) / 2)

            if !startGame then
                setVisible(true)
                ballSpr.setVisible(false)
                playerPosY = (canv.dim.h / 2) + 2
                enemyPosY = (canv.dim.h / 2) + 2

            ctx.getKbEvent match
                case Some(evt) =>
                    evt.key match
                        case KEY_SPACE | KEY_DOWN =>
                            setVisible(false)
                            ballSpr.setVisible(true)
                            startGame = true
                        case _ => ()
                case None => ()

    private val ballSpr = new CPImageSprite("ballSpr", 0, 0, 0, ballImg, false, Seq(CPPongBallShader)):
=======
    private val ballSpr = new CPImageSprite("bs", 0, 0, 0, ballImg, false, Seq(CPPongBallShader)):
>>>>>>> 69e689d2
        override def update(ctx: CPSceneObjectContext): Unit =
            val canv = ctx.getCanvas
            val rad = ballAngle * (Math.PI / 180)
            val ballMaxX = (canv.xMax - ballImg.w + 1).toFloat
            val ballMaxY = (canv.yMax - ballImg.h + 1).toFloat

            if startGame then
                ballX = ballX + ballSpeed * Math.cos(rad).toFloat
                ballY = ballY + (ballSpeed * 0.7 * -Math.sin(rad)).toFloat
            else setVisible(false)

            def bounce(x: Float, y: Float, vert: Boolean): Unit =
                ballX = x
                ballY = y
                if vert then ballAngle = -ballAngle + 180
                else ballAngle = -ballAngle

<<<<<<< HEAD
            if ballX < canv.xMin then
                ballX = canv.xMax.toFloat / 3
                ballY = canv.yMax.toFloat / 2

                ballAngle = Random.between(30, 60)

                enemyScore += 1
                enemyScoreSpr.setImage(mkScore(enemyScore))

                startGame = false
            else if ballY < canv.yMin then
                bounce(ballX, canv.yMin, false)
            else if ballX > ballMaxX then
                ballX = canv.xMax.toFloat - canv.xMax.toFloat / 3
                ballY = canv.yMax.toFloat / 2

                playerScore += 1
                playerScoreSpr.setImage(mkScore(playerScore))

                ballAngle = Random.between(120, 150)

                startGame = false
            else if ballY > ballMaxY then
                bounce(ballX, ballMaxY, false)
=======
            def score(es: Int, ps: Int): Unit =
                ballX = canv.xMaxF / 2
                ballY = canv.yMaxF / 2
                ballAngle = Random.between(135, 235)
                enemyScore += es
                playerScore += ps
                enemyScoreSpr.setImage(mkScoreImage(enemyScore))
                playerScoreSpr.setImage(mkScoreImage(playerScore))

            if ballX < canv.xMin then score(1, 0)
            else if ballY < canv.yMin then bounce(ballX, canv.yMin, false)
            else if ballX > ballMaxX then score(0, 1)
            else if ballY > ballMaxY then bounce(ballX, ballMaxY, false)
>>>>>>> 69e689d2
            else if ballY <= playerPosY.round && ballY >= (playerPosY - 6).round && ballX.round <= 1 then
                bounce(4, ballY, true)
                playerShdr.start()
            else if ballY <= enemyPosY.round && ballY >= (enemyPosY - 6).round && ballX.round >= canv.dim.w - 4 then
                bounce(canv.xMaxF - 4, ballY, true)
                enemyShdr.start()

            setX(ballX.round)
            setY(ballY.round)

    private val netSpr = new CPCanvasSprite("net"):
        override def render(ctx: CPSceneObjectContext): Unit =
            val canv = ctx.getCanvas
            canv.drawLine(canv.dim.w / 2, 0, canv.dim.w / 2, canv.dim.h, 5, '|'&C_AQUA)

    private val playerPx = ' '&&(C_BLACK, C_AQUA)
    private val enemyPx = ' '&&(C_BLACK, C_GREEN_YELLOW)
    private val playerColors = Seq(CPColor("#F57064"), CPColor("#4CF5F5"), CPColor("#F5AF33"), CPColor("#40F58E"))
    private val enemyColors = Seq(CPColor("#F57064"), CPColor("#4CF5F5"), CPColor("#F5AF33"), CPColor("#40F58E"))
    private val playerShdr = CPPongPaddleShader('>', playerColors)
    private val enemyShdr = CPPongPaddleShader('<', enemyColors)

    private val playerSpr = new CPCanvasSprite("player", Seq(playerShdr)):
        override def update(ctx: CPSceneObjectContext): Unit =
            super.update(ctx)
            setRect(new CPRect(1, (playerPosY - 5).round, 1, 5))
            val canv = ctx.getCanvas
            def move(dy: Float): Unit =
                if dy > 0 && playerPosY < canv.height - 1 then playerPosY += dy
                else if dy < 0 && playerPosY > 5 then playerPosY += dy

            if startGame then
                ctx.getKbEvent match
                    case Some(evt) =>
                        evt.key match
                            case KEY_LO_W | KEY_UP => move(if evt.isRepeated then -paddleSpeed else -1.0f)
                            case KEY_LO_S | KEY_DOWN => move(if evt.isRepeated then paddleSpeed else 1.0f)
                            case _ => ()
                    case None => ()
        override def render(ctx: CPSceneObjectContext): Unit =
            ctx.getCanvas.drawLine(1, playerPosY.round, 1, (playerPosY - 5).round, 100, playerPx)

    private val enemySpr = new CPCanvasSprite("enemy", Seq(enemyShdr)):
        override def update(ctx: CPSceneObjectContext): Unit =
            super.update(ctx)
            val canv = ctx.getCanvas
            if ballY > enemyPosY - 2.5 then enemyPosY += paddleSpeed
            else if ballY < enemyPosY - 2.5 then enemyPosY -= paddleSpeed
            setRect(new CPRect(canv.dim.w - 2, (enemyPosY - 5).round, 1, 5))
<<<<<<< HEAD
            if startGame then
                if ballY > (enemyPosY - 2.5).round then enemyPosY += paddleSpeed
                else if ballY < (enemyPosY - 2.5).round then enemyPosY -= paddleSpeed
=======

>>>>>>> 69e689d2
        override def render(ctx: CPSceneObjectContext): Unit =
            val canv = ctx.getCanvas
            canv.drawLine(canv.dim.w - 2, enemyPosY.round, canv.dim.w - 2, (enemyPosY - 5).round, 100, enemyPx)

    addObjects(CPKeyboardSprite(KEY_LO_Q, _.exitGame()),
        playerScoreSpr,
        enemyScoreSpr,
        netSpr,
        playerSpr,
        enemySpr,
        ballSpr,
        serveSpr
    )<|MERGE_RESOLUTION|>--- conflicted
+++ resolved
@@ -55,14 +55,9 @@
     private var ballX = 25f
     private var ballY = 20f
     private val paddleSpeed = 0.7f
-<<<<<<< HEAD
     private var ballAngle = Random.between(30, 60)
     private val ballSpeed = 1.5f
     private var startGame = false
-=======
-    private var ballAngle = Random.between(91, 179)
-    private val ballSpeed = 1f
->>>>>>> 69e689d2
 
     private val ballImg = CPArrayImage(
         prepSeq(
@@ -96,7 +91,6 @@
 
     private def mkScoreImage(score: Int): CPImage = FIG_BIG.render(score.toString, C_WHITE).trimBg()
 
-<<<<<<< HEAD
     private val serveImg = CPArrayImage(
         prepSeq(
             """
@@ -109,10 +103,7 @@
             case _ => ch.toUpper&C_DARK_ORANGE
     ).trimBg()
 
-    private val playerScoreSpr = new CPImageSprite("playerScoreSpr", 0, 0, 0, mkScore(0), shaders = Seq(CPFadeInShader(true, 1500, bgPx))):
-=======
     private val playerScoreSpr = new CPImageSprite("pss", 0, 0, 0, mkScoreImage(0)):
->>>>>>> 69e689d2
         override def update(ctx: CPSceneObjectContext): Unit =
             setX((ctx.getCanvas.dim.w - getImage.getWidth) / 4)
 
@@ -121,7 +112,6 @@
             val canv = ctx.getCanvas
             setX((canv.dim.w - getImage.getWidth) - ((canv.dim.w / 4) - 1))
 
-<<<<<<< HEAD
     private val serveSpr = new CPImageSprite("serveSpr", 0, 0, 6, serveImg, false):
         override def update(ctx: CPSceneObjectContext): Unit =
             val canv = ctx.getCanvas
@@ -144,10 +134,7 @@
                         case _ => ()
                 case None => ()
 
-    private val ballSpr = new CPImageSprite("ballSpr", 0, 0, 0, ballImg, false, Seq(CPPongBallShader)):
-=======
     private val ballSpr = new CPImageSprite("bs", 0, 0, 0, ballImg, false, Seq(CPPongBallShader)):
->>>>>>> 69e689d2
         override def update(ctx: CPSceneObjectContext): Unit =
             val canv = ctx.getCanvas
             val rad = ballAngle * (Math.PI / 180)
@@ -165,32 +152,6 @@
                 if vert then ballAngle = -ballAngle + 180
                 else ballAngle = -ballAngle
 
-<<<<<<< HEAD
-            if ballX < canv.xMin then
-                ballX = canv.xMax.toFloat / 3
-                ballY = canv.yMax.toFloat / 2
-
-                ballAngle = Random.between(30, 60)
-
-                enemyScore += 1
-                enemyScoreSpr.setImage(mkScore(enemyScore))
-
-                startGame = false
-            else if ballY < canv.yMin then
-                bounce(ballX, canv.yMin, false)
-            else if ballX > ballMaxX then
-                ballX = canv.xMax.toFloat - canv.xMax.toFloat / 3
-                ballY = canv.yMax.toFloat / 2
-
-                playerScore += 1
-                playerScoreSpr.setImage(mkScore(playerScore))
-
-                ballAngle = Random.between(120, 150)
-
-                startGame = false
-            else if ballY > ballMaxY then
-                bounce(ballX, ballMaxY, false)
-=======
             def score(es: Int, ps: Int): Unit =
                 ballX = canv.xMaxF / 2
                 ballY = canv.yMaxF / 2
@@ -204,7 +165,6 @@
             else if ballY < canv.yMin then bounce(ballX, canv.yMin, false)
             else if ballX > ballMaxX then score(0, 1)
             else if ballY > ballMaxY then bounce(ballX, ballMaxY, false)
->>>>>>> 69e689d2
             else if ballY <= playerPosY.round && ballY >= (playerPosY - 6).round && ballX.round <= 1 then
                 bounce(4, ballY, true)
                 playerShdr.start()
@@ -254,13 +214,11 @@
             if ballY > enemyPosY - 2.5 then enemyPosY += paddleSpeed
             else if ballY < enemyPosY - 2.5 then enemyPosY -= paddleSpeed
             setRect(new CPRect(canv.dim.w - 2, (enemyPosY - 5).round, 1, 5))
-<<<<<<< HEAD
+
             if startGame then
                 if ballY > (enemyPosY - 2.5).round then enemyPosY += paddleSpeed
                 else if ballY < (enemyPosY - 2.5).round then enemyPosY -= paddleSpeed
-=======
-
->>>>>>> 69e689d2
+
         override def render(ctx: CPSceneObjectContext): Unit =
             val canv = ctx.getCanvas
             canv.drawLine(canv.dim.w - 2, enemyPosY.round, canv.dim.w - 2, (enemyPosY - 5).round, 100, enemyPx)
